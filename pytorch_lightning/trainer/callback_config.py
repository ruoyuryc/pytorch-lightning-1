--- conflicted
+++ resolved
@@ -28,15 +28,11 @@
     def save_checkpoint(self, *args):
         """Warning: this is just empty shell for code implemented in other class."""
 
-<<<<<<< HEAD
-    def configure_checkpoint_callback(self, checkpoint_callback):
-=======
     @abstractmethod
     def is_overridden(self, *args):
         """Warning: this is just empty shell for code implemented in other class."""
 
-    def configure_checkpoint_callback(self):
->>>>>>> ff458420
+    def configure_checkpoint_callback(self, checkpoint_callback):
         """
         Weight path set in this priority:
         Checkpoint_callback's path (if passed in).
